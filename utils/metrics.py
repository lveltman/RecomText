--- conflicted
+++ resolved
@@ -457,58 +457,6 @@
                 k
             )
             
-<<<<<<< HEAD
-        return metrics
-
-    def compute_ranking_metrics(self, target_ids, rec_items, top_k):
-        """
-        Вычисляет метрики ранжирования: Hit Rate, MRR, NDCG, Precision и Recall.
-        
-        :param target_ids: ID целевого элемента или список ID (Ground Truth)
-        :param rec_items: Список рекомендованных элементов (list или np.array)
-        :param top_k: Количество топ-K рекомендаций
-        :return: Словарь с метриками
-        """
-
-        # Обеспечиваем, что target_ids - это множество (на случай списка)
-        if isinstance(target_ids, int):  
-            target_ids = {target_ids}  # Один товар в множество
-        else:
-            target_ids = set(target_ids)  # Несколько товаров
-
-        rec_items = rec_items[:top_k]  # Берем только топ-K рекомендаций
-
-        # Hit Rate (HR@K) – хотя бы один таргетный товар в рекомендациях
-        hit = int(len(target_ids.intersection(rec_items)) > 0)
-
-        # MRR@K – Reciprocal Rank первого найденного релевантного товара
-        mrr = 0.0
-        for i, item in enumerate(rec_items):
-            if item in target_ids:
-                mrr = 1.0 / (i + 1)
-                break  # Берем первый релевантный товар
-
-        # DCG@K – Discounted Cumulative Gain
-        dcg = sum([1.0 / np.log2(i + 2) for i, item in enumerate(rec_items) if item in target_ids])
-
-        # IDCG@K – Ideal DCG (на случай, если все target_items были наверху)
-        idcg = sum([1.0 / np.log2(i + 2) for i in range(min(len(target_ids), top_k))])
-        ndcg = dcg / idcg if idcg > 0 else 0.0  # NDCG@K
-
-        # Precision@K – Доля релевантных товаров среди топ-K
-        precision = len(target_ids.intersection(rec_items)) / top_k
-
-        # Recall@K – Доля покрытых таргетных товаров
-        recall = len(target_ids.intersection(rec_items)) / len(target_ids)
-
-        return {
-            "HitRate@K": hit,
-            "MRR@K": mrr,
-            "NDCG@K": ndcg,
-            "Precision@K": precision,
-            "Recall@K": recall
-        }
-=======
             metrics["cross_category_relevance"] = self.cross_category_relevance(
                 metrics["semantic_precision@k"],
                 target_category,
@@ -550,5 +498,4 @@
             metrics["ndcg@k"] = 0.0
             metrics["mrr@k"] = 0.0
             
-        return metrics
->>>>>>> d0210af9
+        return metrics