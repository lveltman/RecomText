--- conflicted
+++ resolved
@@ -23,7 +23,6 @@
 from recbole.utils.case_study import full_sort_scores
 from typing import Optional, Dict, List
 from sklearn.metrics.pairwise import cosine_similarity
-<<<<<<< HEAD
 import torch
 import math
 import faiss
@@ -33,7 +32,6 @@
 from sklearn.preprocessing import normalize
 import warnings
 warnings.filterwarnings("ignore", category=UserWarning)
-=======
 from logging import getLogger
 from recbole.utils import init_logger, init_seed
 from recbole.trainer import Trainer
@@ -41,7 +39,6 @@
 from recbole.data import create_dataset, data_preparation
 from models.enhanced_sasrec import EnhancedSASRec
 from models.enhanced_bert4rec import EnhancedBERT4Rec
->>>>>>> 9b19908e
 
 DATASET_PREPROCESSORS = {
     'rutube': RutubePreprocessor,
@@ -248,7 +245,6 @@
     """
     Векторизованное вычисление метрик для всего батча.
     """
-<<<<<<< HEAD
     # Получение топ-k рекомендаций
     pred_items = batch_scores.argsort(dim=1, descending=True)[:, :k]
     ground_truth_items = batch_items.unsqueeze(1).cpu().numpy()
@@ -259,38 +255,10 @@
     if dataset_type == 'rutube':
         ccr = cross_category_relevance_batch(preprocessor, pred_items, ground_truth_items, item_embeddings, category_info, device, k=k)
         ndcg = contextual_ndcg_batch(preprocessor, pred_items, ground_truth_items, item_embeddings, category_info, device, sim_threshold_ndcg)
-=======
-    sim_threshold_ndcg = 0.8
-    relevances = []
-    for gt_item in ground_truth_items:
-        orig_gt_item = preprocessor.item_encoder.inverse_transform([gt_item])[0]
-        gt_category = category_info.get(str(orig_gt_item), None)['category_id']
-        gt_vector = item_embeddings[gt_item]
-        for rec_item in pred_items[:k]:
-            orig_rec_item = preprocessor.item_encoder.inverse_transform([rec_item])[0]
-            rec_category = category_info.get(str(orig_rec_item), None)['category_id']
-            rec_vector = item_embeddings[rec_item]
-            similarity = cosine_similarity([gt_vector], [rec_vector])[0][0]
-            if rec_category == gt_category and similarity >= sim_threshold_ndcg:
-                rel = 3
-            elif rec_category != gt_category and similarity >= sim_threshold_ndcg:
-                rel = 2
-            elif rec_category == gt_category and similarity < sim_threshold_ndcg:
-                rel = 1
-            else:
-                rel = 0
-            relevances.append(rel)
-
-
-    dcg = sum(rel / math.log2(rank + 2) for rank, rel in enumerate(relevances, 1))
-    ideal_relevances = sorted(relevances, reverse=True)
-    idcg = sum(rel / math.log2(rank + 2) for rank, rel in enumerate(ideal_relevances, 1))
-    return dcg / idcg if idcg > 0 else 0
->>>>>>> 9b19908e
+
 
     return sp, ccr, ndcg
 
-<<<<<<< HEAD
 def semantic_precision_at_k_batch(pred_items, ground_truth_items, item_embeddings, device, sim_threshold_precision):
     """
     Векторизованная семантическая точность.
@@ -302,20 +270,7 @@
     gt_vectors = item_embeddings[ground_truth_items]
     rec_vectors = item_embeddings[pred_items]
     similarity_matrix = cosine_similarity_faiss(gt_vectors, rec_vectors)
-=======
-def evaluate_with_custom_metrics(preprocessor, config_dict, category_info, k=10):
-    """Запускает кастомные метрики"""
-    model_path = get_latest_checkpoint(config_dict['checkpoint_dir'])
-    (config, model, dataset, train_data, valid_data, test_data) = load_data_and_model(model_path)
-    model.eval()
-    item_embeddings = model.item_embedding.weight.detach().cpu().numpy()
-
-    all_users = test_data.dataset.inter_feat['user_id'].numpy()
-    all_items = test_data.dataset.inter_feat['item_id'].numpy()
-    unique_users = np.unique(all_users)
-    batch_size = 100  # Можно подобрать
-    scores_list = []
->>>>>>> 9b19908e
+
 
     # Подсчет успешных рекомендаций
     successful_recs = (similarity_matrix >= sim_threshold_precision).sum(dim=1)
@@ -400,13 +355,7 @@
     checkpoint_files = glob.glob(os.path.join(checkpoint_dir, "*.pth"))
     if not checkpoint_files:
         raise FileNotFoundError(f"No checkpoint files found in {checkpoint_dir}")
-<<<<<<< HEAD
-    
-    latest_checkpoint = max(checkpoint_files, key=os.path.getmtime) # Выбираем самый последний по дате изменения
-=======
-
     latest_checkpoint = max(checkpoint_files, key=os.path.getmtime)  # Выбираем самый последний по дате изменения
->>>>>>> 9b19908e
     return latest_checkpoint
 
 
@@ -555,20 +504,9 @@
         logger.info('Test result: {}'.format(test_result))
 
         # Запускаем кастомные метрики
-<<<<<<< HEAD
         custom_metrics = evaluate_with_custom_metrics(preprocessor, config, dataset_type, df_videos_map)
         logger.info(f"Custom Metrics: {custom_metrics}")
-=======
-        # category_info = {}  # Подгрузите реальные категории
-        # custom_metrics = evaluate_with_custom_metrics(preprocessor, config_dict, df_videos_map)
-        # logger.info(f"Custom Metrics: {custom_metrics}")
-
-        return {
-            'best_valid_result': best_valid_result,
-            'test_result': test_result
-            # 'custom_metrics': custom_metrics
-        }
->>>>>>> 9b19908e
+
 
     except Exception as e:
         logger.error(f"Error in experiment pipeline: {str(e)}", exc_info=True)
