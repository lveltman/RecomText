import os
import logging
import numpy as np
import pandas as pd
import torch
from sklearn.preprocessing import LabelEncoder, StandardScaler
from sentence_transformers import SentenceTransformer
from typing import List, Dict
from data.preprocessing.feature_preprocessor import FeaturePreprocessor


class RutubePreprocessor:
    def __init__(self, device=None, output_dir='', experiment_name=''):
        self.user_encoder = LabelEncoder()
        self.item_encoder = LabelEncoder()
        self.device = device
        self.output_dir=output_dir
        self.experiment_name=experiment_name
        self.feature_processor = FeaturePreprocessor(device=device, output_dir=output_dir, experiment_name=experiment_name)


    def _process_temporal_features(self, df: pd.DataFrame) -> pd.DataFrame:
        """Обработка временных признаков"""
        if 'timestamp' not in df.columns and all(col in df.columns for col in ['year', 'month', 'day', 'hour', 'minute', 'second']):
            # Создаем timestamp из компонентов
            df['timestamp'] = pd.to_datetime(
                df[['year', 'month', 'day', 'hour', 'minute', 'second']].assign(microsecond=0)
            ).astype('int64') // 10**9
            
            # Добавляем циклические признаки для часа
            df['hour_sin'] = np.sin(2 * np.pi * df['hour'] / 24)
            df['hour_cos'] = np.cos(2 * np.pi * df['hour'] / 24)
            
            # Добавляем признак выходного дня
            df['is_weekend'] = df['day_of_week'].isin([5, 6]).astype(int)
            
        return df
    
    def _process_demographic_features(self, df: pd.DataFrame) -> pd.DataFrame:
        """Обработка социально-демографических признаков"""
        df = df.copy()
        
        # Обработка пола
        if 'sex' in df.columns:
            df['sex'] = df['sex'].fillna('unknown')
            df['sex'] = df['sex'].map({
                'M': 'male',
                'F': 'female',
                'm': 'male',
                'f': 'female'
            }).fillna('unknown')
        
        # Обработка возраста
        if 'age' in df.columns:
            df['age'] = pd.to_numeric(df['age'], errors='coerce')
            median_age = df['age'].median()
            df['age'] = df['age'].fillna(median_age)
            # Ограничиваем возраст разумными пределами
            df.loc[df['age'] < 13, 'age'] = 13
            df.loc[df['age'] > 90, 'age'] = 90
            # Нормализация
            df['age'] = (df['age'] - df['age'].mean()) / df['age'].std()
        
        # Обработка региона
        if 'region' in df.columns:
            df['region'] = df['region'].fillna('unknown')
        
        return df
<<<<<<< HEAD
    
    def preprocess(self, 
                  df: pd.DataFrame, 
                  feature_config: Dict,
                  min_interactions: int = 5) -> pd.DataFrame:
        """
        Предобработка данных Rutube
        
        Args:
            df: Исходный датафрейм
            feature_config: Конфигурация используемых признаков
            min_interactions: Минимальное количество взаимодействий
        """
        df = df.copy()
        
        self.item_encoder.fit(df['rutube_video_id'])  # Запоминаем все уникальные ID
        self.user_encoder.fit(df['viewer_uid'])
=======
>>>>>>> 27abe76c

    def preprocess(self, df: pd.DataFrame, feature_config: Dict, min_interactions: int = 5, is_train: bool = True, model_type: str = None, output_dir='',
        experiment_name='') -> pd.DataFrame:
        df = df.copy()
        
        # Фильтрация пользователей и видео
        print(f"SHAPE = {df.shape}")
        valid_users = df['viewer_uid'].value_counts()[lambda x: x >= min_interactions].index
        valid_items = df['rutube_video_id'].value_counts()[lambda x: x >= min_interactions].index
        df = df[df['viewer_uid'].isin(valid_users) & df['rutube_video_id'].isin(valid_items)]
<<<<<<< HEAD
        # Обработка ID
        df['viewer_uid'] = self.user_encoder.transform(df['viewer_uid'])
        df['rutube_video_id'] = self.item_encoder.transform(df['rutube_video_id'])
=======
        print(f"SHAPE = {df.shape}")
        # Кодирование ID
        df['viewer_uid'] = self.user_encoder.fit_transform(df['viewer_uid'])
        df['rutube_video_id'] = self.item_encoder.fit_transform(df['rutube_video_id'])
        
>>>>>>> 27abe76c
        # Обработка временных признаков
        df = self._process_temporal_features(df)
        
        # Обработка социально-демографических признаков
        df = self._process_demographic_features(df)
        
        # Обработка всех признаков через FeaturePreprocessor
        df = self.feature_processor.process_features(df, feature_config, is_train, model_type)
        
        return df<|MERGE_RESOLUTION|>--- conflicted
+++ resolved
@@ -10,15 +10,11 @@
 
 
 class RutubePreprocessor:
-    def __init__(self, device=None, output_dir='', experiment_name=''):
+    def __init__(self, device=None):
         self.user_encoder = LabelEncoder()
         self.item_encoder = LabelEncoder()
         self.device = device
-        self.output_dir=output_dir
-        self.experiment_name=experiment_name
-        self.feature_processor = FeaturePreprocessor(device=device, output_dir=output_dir, experiment_name=experiment_name)
-
-
+        
     def _process_temporal_features(self, df: pd.DataFrame) -> pd.DataFrame:
         """Обработка временных признаков"""
         if 'timestamp' not in df.columns and all(col in df.columns for col in ['year', 'month', 'day', 'hour', 'minute', 'second']):
@@ -66,54 +62,69 @@
             df['region'] = df['region'].fillna('unknown')
         
         return df
-<<<<<<< HEAD
-    
-    def preprocess(self, 
-                  df: pd.DataFrame, 
-                  feature_config: Dict,
-                  min_interactions: int = 5) -> pd.DataFrame:
-        """
-        Предобработка данных Rutube
-        
-        Args:
-            df: Исходный датафрейм
-            feature_config: Конфигурация используемых признаков
-            min_interactions: Минимальное количество взаимодействий
-        """
-        df = df.copy()
-        
-        self.item_encoder.fit(df['rutube_video_id'])  # Запоминаем все уникальные ID
-        self.user_encoder.fit(df['viewer_uid'])
-=======
->>>>>>> 27abe76c
 
     def preprocess(self, df: pd.DataFrame, feature_config: Dict, min_interactions: int = 5, is_train: bool = True, model_type: str = None, output_dir='',
         experiment_name='') -> pd.DataFrame:
         df = df.copy()
+
+        # Фильтруем пользователей и видео с малым количеством взаимодействий
+        user_counts = df['viewer_uid'].value_counts()
+        item_counts = df['rutube_video_id'].value_counts()
         
-        # Фильтрация пользователей и видео
-        print(f"SHAPE = {df.shape}")
-        valid_users = df['viewer_uid'].value_counts()[lambda x: x >= min_interactions].index
-        valid_items = df['rutube_video_id'].value_counts()[lambda x: x >= min_interactions].index
+        valid_users = user_counts[user_counts >= min_interactions].index
+        valid_items = item_counts[item_counts >= min_interactions].index
+        
         df = df[df['viewer_uid'].isin(valid_users) & df['rutube_video_id'].isin(valid_items)]
-<<<<<<< HEAD
         # Обработка ID
-        df['viewer_uid'] = self.user_encoder.transform(df['viewer_uid'])
-        df['rutube_video_id'] = self.item_encoder.transform(df['rutube_video_id'])
-=======
-        print(f"SHAPE = {df.shape}")
-        # Кодирование ID
         df['viewer_uid'] = self.user_encoder.fit_transform(df['viewer_uid'])
         df['rutube_video_id'] = self.item_encoder.fit_transform(df['rutube_video_id'])
-        
->>>>>>> 27abe76c
         # Обработка временных признаков
         df = self._process_temporal_features(df)
         
         # Обработка социально-демографических признаков
         df = self._process_demographic_features(df)
         
-        # Обработка всех признаков через FeaturePreprocessor
-        df = self.feature_processor.process_features(df, feature_config, is_train, model_type)
+        # Получаем все необходимые признаки из конфига
+        all_features = set()
+        for feature_type in ['interaction_features', 'user_features', 'item_features']:
+            features = feature_config['features'].get(feature_type, [])
+            # Добавляем только те признаки, которые есть в датафрейме
+            all_features.update([f for f in features if f in df.columns])
         
-        return df+        # Обработка текстовых и других признаков через FeaturePreprocessor
+        feature_processor = FeaturePreprocessor(device=self.device)
+        df = feature_processor.process_features(
+            df=df,
+            feature_config=feature_config,
+            output_dir='dataset',
+            experiment_name='temp',
+            dataset_type='rutube'
+        )
+        
+        # Обработка категориальных признаков
+        categorical_features = feature_config['features'].get('categorical_features', [])
+        for feature in categorical_features:
+            if feature in df.columns:
+                df[feature] = df[feature].fillna('unknown')
+        
+        # Обработка числовых признаков
+        numerical_features = feature_config['features'].get('numerical_features', [])
+        for feature in numerical_features:
+            if feature in df.columns:
+                df[feature] = df[feature].fillna(df[feature].mean())
+        
+        # Добавляем эмбеддинги текстовых полей
+        text_fields = feature_config['field_mapping'].get('TEXT_FIELDS', [])
+        for field in text_fields:
+            if field in df.columns:
+                emb_field = f'{field}_embedding'
+                emb_list_field = f'{field}_embedding_list'
+                if emb_field in df.columns:
+                    all_features.add(emb_field)
+                if emb_list_field in df.columns:
+                    all_features.add(emb_list_field)
+        
+        # Обновляем список признаков после всех преобразований
+        available_features = [f for f in all_features if f in df.columns]
+        print(f"available_features = {available_features}")
+        return df[available_features] 