import sys
import os
sys.path.append(os.path.dirname(os.path.dirname(os.path.abspath(__file__))))
import torch
import torch.nn.functional as F
from tqdm import tqdm
from utils.losses import get_losses
from utils.metrics import MetricsCalculator
import pandas as pd
import numpy as np
import faiss
from datetime import datetime

class Trainer:
    def __init__(self, model, train_loader, val_loader, optimizer, config):
        self.model = model
        self.train_loader = train_loader
        self.val_loader = val_loader
        self.optimizer = optimizer
        self.config = config
        
        self.device = torch.device("cuda" if torch.cuda.is_available() else "cpu")
        self.model.to(self.device)

        name_contrastive_loss = config.get('training', {}).get('contrastive_loss', 'cos_emb') # for future experiments with new losses
        self.recommendation_loss_fn, self.contrastive_loss_fn = get_losses(name_contrastive_loss)

        # Инициализируем калькулятор метрик с автоматической калибровкой
        sim_threshold_precision = config.get('metrics', {}).get('sim_threshold_precision', None)
        sim_threshold_ndcg = config.get('metrics', {}).get('sim_threshold_ndcg', None)
        self.metrics_calculator = MetricsCalculator(
            sim_threshold_precision=sim_threshold_precision,
            sim_threshold_ndcg=sim_threshold_ndcg
        )
        
        self.best_metric = float('-inf')
        self.best_epoch = 0
        self.patience = config.get('training', {}).get('patience', 5)
        self.no_improvement = 0

    def train(self, epochs):
        """Полный цикл обучения с валидацией."""
        for epoch in range(epochs):
            print(f"\nEpoch {epoch + 1}/{epochs}")
            
            # Обучение
            train_metrics = self.train_epoch()
            print("\nTraining metrics:")
            self._print_metrics(train_metrics)
            
            # Валидация
            val_metrics = self.validate()
            if val_metrics:  # Проверяем, что метрики не None
                # Проверка на улучшение
                current_metric = val_metrics.get('contextual_ndcg', 0)  # Используем contextual_ndcg
                if current_metric > self.best_metric:
                    self.best_metric = current_metric
                    self.best_epoch = epoch
                    self.no_improvement = 0
                    self._save_checkpoint(epoch, val_metrics)
                else:
                    self.no_improvement += 1
                
                # Early stopping
                if self.no_improvement >= self.patience:
                    print(f"\nEarly stopping triggered. No improvement for {self.patience} epochs.")
                    break

    def train_epoch(self):
        """Одна эпоха обучения."""
        self.model.train()
        total_loss = 0
        total_contrastive_loss = 0
        total_recommendation_loss = 0

        for batch in tqdm(self.train_loader, desc="Training"):
            loss, c_loss, r_loss = self.training_step(batch)
            
            total_loss += loss
            total_contrastive_loss += c_loss
            total_recommendation_loss += r_loss

        return {
            'loss': total_loss / len(self.train_loader),
            'contrastive_loss': total_contrastive_loss / len(self.train_loader),
            'recommendation_loss': total_recommendation_loss / len(self.train_loader)
        }

    def validate(self):
        """Валидация модели с использованием актуального FAISS индекса"""
        self.model.eval()
        total_loss = 0
        total_contrastive_loss = 0
        total_recommendation_loss = 0
        
        # Загрузка необходимых данных
        textual_history = pd.read_parquet('./data/textual_history.parquet')
        df_videos = pd.read_parquet("./data/video_info.parquet")
        df_videos_map = df_videos.set_index('clean_video_id').to_dict(orient='index')

        try:
            category_mapping_df = pd.read_parquet('./data/mappings/category_mapping.parquet')
            category_mapping = dict(zip(category_mapping_df['category'], category_mapping_df['category_id']))
            print(f"Loaded category mapping with {len(category_mapping)} categories")
        except Exception as e:
            print(f"Warning: Could not load category mapping: {str(e)}")
            category_mapping = {}

        try:
           from indexer import main as update_index
           index_config = self.config.copy()
           index_config['inference']['model_path'] = "temp_current_model"
           # Сохраняем текущее состояние модели во временную директорию
           os.makedirs("temp_current_model", exist_ok=True)
           self.model.save_pretrained("temp_current_model")
           # Обновляем индекс
           update_index(config=index_config)
           print("FAISS index updated with current model weights")
        except Exception as e:
           print(f"Error updating index: {str(e)}")
           return None

        # Проверка и обновление индекса
        index_path = self.config['inference']['index_path']
        ids_path = self.config['inference']['ids_path']
        embeddings_path = self.config['inference']['embeddings_path']

        # Загрузка индекса и данных
        try:
            index = faiss.read_index(index_path)
            video_ids = np.load(ids_path)
            item_embeddings_array = np.load(embeddings_path)
        except Exception as e:
            print(f"Error loading index or embeddings: {str(e)}")
            return None
        
        # Загрузка демографических данных
        # try:
        #     demographic_data = pd.read_parquet('./data/demographic_data.parquet')
        #     demographic_features = ['age_group', 'sex', 'region']
            
        #     # Создаем центроиды для каждой демографической группы
        #     demographic_centroids = {}
        #     for feature in demographic_features:
        #         demographic_centroids[feature] = {}
        #         for group in demographic_data[feature].unique():
        #             # Получаем пользователей из этой группы
        #             group_users = demographic_data[demographic_data[feature] == group]['viewer_uid'].values
                    
        #             # Получаем их эмбеддинги из истории просмотров
        #             group_embeddings = []
        #             for user_id in group_users:
        #                 if user_id in textual_history['viewer_uid'].values:
        #                     user_idx = textual_history[textual_history['viewer_uid'] == user_id].index[0]
        #                     if user_idx < len(item_embeddings_array):
        #                         group_embeddings.append(item_embeddings_array[user_idx])
                    
        #             if group_embeddings:
        #                 # Вычисляем центроид группы
        #                 group_centroid = np.mean(group_embeddings, axis=0)
        #                 demographic_centroids[feature][group] = torch.tensor(
        #                     group_centroid, 
        #                     device=self.device
        #                 )
            
        #     print(f"Loaded demographic data with features: {demographic_features}")
        # except Exception as e:
        #     print(f"Warning: Could not load demographic data: {str(e)}")
        #     demographic_centroids = None
        
        # Инициализация метрик
        sim_threshold_precision = self.config['metrics'].get('sim_threshold_precision', 0.07)
        sim_threshold_ndcg = self.config['metrics'].get('sim_threshold_ndcg', 0.8)
        metrics_calculator = MetricsCalculator(sim_threshold_precision=sim_threshold_precision,
                                               sim_threshold_ndcg=sim_threshold_ndcg)
        metrics_accum = {metric: 0.0 for metric in ["semantic_precision@k", "cross_category_relevance", "contextual_ndcg", "precision@k", "recall@k", "ndcg@k", "mrr@k"]}
        top_k = self.config['inference'].get('top_k', 10)
            
        num_users = 0

        with torch.no_grad():
            for batch_idx, batch in enumerate(tqdm(self.val_loader, desc="Validation")):
                # Обработка батча
                items_text_inputs, user_text_inputs, items_ids, user_ids = [
                    self.to_device(x) for x in batch
                ]
                
                # Forward pass
                items_embeddings, user_embeddings = self.model(
                    items_text_inputs, user_text_inputs, items_ids, user_ids
                )

                # Нормализация эмбеддингов
                items_embeddings = F.normalize(items_embeddings, p=2, dim=1)
                user_embeddings = F.normalize(user_embeddings, p=2, dim=1)

                # Расчет потерь
                rec_loss = self.compute_recommendation_loss(user_embeddings, items_embeddings)
                con_loss = self.compute_contrastive_loss(items_embeddings, user_embeddings)
                total_loss += (con_loss + self.config['training']['lambda_rec'] * rec_loss).item()
                total_recommendation_loss += rec_loss
                total_contrastive_loss += con_loss

                # Поиск рекомендаций и расчет метрик для всех пользователей в батче
                for i in range(user_embeddings.size(0)):  # Убираем срез [:1]
                    user_metrics = self._process_user(
                        user_embeddings[i], 
                        items_embeddings[i], 
                        items_ids[i], 
                        user_ids[i], 
                        index, 
                        video_ids, 
                        df_videos_map,
                        item_embeddings_array,
                        metrics_calculator,
                        category_mapping,
                        top_k
                        # demographic_data,
                        # demographic_features,
                        # demographic_centroids
                    )
                    self._update_metrics(metrics_accum, user_metrics)
                    num_users += 1

        # После сбора всех метрик, калибруем пороги
        if len(self.metrics_calculator.all_similarities) >= self.config.get('metrics', {}).get('calibration_samples', 1000):
            self.metrics_calculator.calibrate_thresholds()
        
        return self._compile_metrics(total_loss, total_contrastive_loss, total_recommendation_loss, metrics_accum, num_users)

    def _process_user(self, user_emb, item_emb, items_ids, user_id, index, video_ids, df_videos_map, item_embeddings_array, metrics_calculator, category_mapping, top_k):
        """Обработка одного пользователя для расчета метрик"""
        # Поиск рекомендаций
        user_emb_np = user_emb.cpu().numpy().astype('float32')
        distances, indices = index.search(user_emb_np.reshape(1, -1), top_k)
        
        # List of recommended video IDs for metrics
        rec_categories = []
        recommended_ids = []
        relevance_scores = {}  # Инициализируем словарь для relevance_scores
        
        if len(indices) > 0 and len(indices[0]) > 0:
<<<<<<< HEAD
            # Get recommendation embeddings
            rec_embeddings = torch.tensor(item_embeddings_array[indices[0]], device=self.device)
            
            # Get metadata for recommendations
=======
            # Получение рекомендаций
            rec_embeddings = torch.tensor(item_embeddings[indices[0]], device=self.device)
            rec_items = [video_ids[idx][0] for idx in indices[0]]
            # Метаданные рекомендаций
            rec_categories = []
>>>>>>> 7d11ca7d
            for idx in indices[0]:
                # Get the video ID from the FAISS index
                faiss_video_id = int(video_ids[idx][0])
                recommended_ids.append(str(faiss_video_id))
                
                # Convert to original video ID for category lookup
                orig_video_id = self.val_loader.dataset.reverse_item_id_map.get(faiss_video_id)
                
                # Добавляем relevance score (по умолчанию 1.0)
                relevance_scores[str(faiss_video_id)] = 1.0
                
                if orig_video_id in df_videos_map:
                    category_name = df_videos_map[orig_video_id].get('category', 'Unknown')
                    # Получаем числовой ID категории из маппинга
                    category_id = category_mapping.get(category_name, -1)
                    rec_categories.append(category_id)
                else:
                    rec_categories.append(-1)  # -1 для неизвестной категории
        else:
            # Если нет рекомендаций, создаем пустые данные
            rec_embeddings = torch.zeros((0, user_emb.size(0)), device=self.device)
            recommended_ids = []
            rec_categories = []
<<<<<<< HEAD
        
        # Target category info
        target_id = items_ids[0].item() if len(items_ids) > 0 and items_ids[0].item() > 0 else None
        target_category = -1
        if target_id is not None:
            orig_target_video_id = self.val_loader.dataset.reverse_item_id_map.get(target_id)
            if orig_target_video_id in df_videos_map:
                category_name = df_videos_map[orig_target_video_id].get('category', 'Unknown')
                target_category = category_mapping.get(category_name, -1)

        # User demographic data
=======
            rec_items = []

        # Демографические данные
>>>>>>> 7d11ca7d
        # user_demographics = {}
        # if demographic_data is not None:
        #     orig_user_id = self.val_loader.dataset.reverse_user_id_map.get(user_id.item())
        #     # Filter for the target user
        #     user_row = demographic_data[demographic_data['viewer_uid'] == orig_user_id]
        #     if not user_row.empty:
        #         user_row = user_row.iloc[0]
<<<<<<< HEAD
        #         user_demographics = {feature: user_row[feature] for feature in demographic_features 
        #                            if feature in user_row}
=======
        #         user_demographics = {feature: user_row[feature] for feature in demographic_features}  # Заполняем user_demo сразу

        # Целевой товар
        target_id = items_ids[0].item()
        orig_target_video_id = self.val_loader.dataset.reverse_item_id_map.get(target_id)
        target_category = df_videos_map.get(orig_target_video_id, {}).get('category', 'Unknown')
        target_items = items_ids.cpu().tolist()
>>>>>>> 7d11ca7d

        # Создаем множество релевантных ID (для классических метрик)
        # В данном случае считаем релевантными те видео, которые пользователь уже смотрел
        relevant_ids = set([str(id) for id in items_ids.cpu().numpy() if id > 0])
        
        # Calculate metrics
        user_metrics = metrics_calculator.compute_metrics(
            item_emb,
            rec_embeddings,
            target_category,
            rec_categories,
            recommended_ids,
            relevant_ids,
            relevance_scores,
            k=top_k
            # user_demographics,
            # demographic_centroids
        )
        for k in [5, 10, 20]:
            user_metrics.update(metrics_calculator.compute_ranking_metrics(target_items, rec_items, k))
            
        return user_metrics

    def _update_metrics(self, metrics_accum, user_metrics):
        """Обновление аккумуляторов метрик"""
        for metric, value in user_metrics.items():
            if metric not in metrics_accum:
                metrics_accum[metric] = 0.0
            metrics_accum[metric] += value

    def _compile_metrics(self, total_loss, contrastive_loss, recommendation_loss, metrics_accum, num_users):
        """Компиляция финальных метрик."""
        metrics_dict = {
            'val_loss': total_loss / len(self.val_loader),
            'val_contrastive_loss': contrastive_loss / len(self.val_loader),
            'val_recommendation_loss': recommendation_loss / len(self.val_loader)
        }
        
        if num_users > 0:
            # Добавляем все накопленные метрики
            for metric, total_value in metrics_accum.items():
                metrics_dict[metric] = total_value / num_users
                
        # Используем новую функцию для вывода метрик
        print("\nValidation Metrics:")
        self._print_metrics(metrics_dict)
            
        return metrics_dict

    def _save_checkpoint(self, epoch, metrics=None):
        """Улучшенное сохранение чекпоинта"""
        checkpoint_dir = self.config['training']['checkpoint_dir']
        os.makedirs(checkpoint_dir, exist_ok=True)
        
        # Сохранение модели
        model_path = os.path.join(checkpoint_dir, f'model_epoch_{epoch}')
        self.model.save_pretrained(model_path)
        
        # Обновление конфига для индексатора
        index_config = self.config.copy()
        index_config['inference']['model_path'] = model_path
        
        try:
            from indexer import main as update_index
            update_index(config=index_config)
            print("FAISS index updated successfully")
        except Exception as e:
            print(f"Error updating index: {str(e)}")

    def _print_metrics(self, metrics):
        """Форматированный вывод метрик по группам."""
        
<<<<<<< HEAD
        # Открываем файл для логирования
        with open('metrics_log.txt', 'a') as log_file:
            log_file.write(f"\n\n=== Metrics at {datetime.now()} ===\n")
            
            # Группируем метрики по типам
            groups = {
                'Losses': {k: v for k, v in metrics.items() if 'loss' in k.lower()},
                'Semantic Metrics': {k: v for k, v in metrics.items() if 'semantic' in k.lower()},
                'Category Metrics': {k: v for k, v in metrics.items() if 'category' in k.lower() or 'cross' in k.lower()},
                'NDCG': {k: v for k, v in metrics.items() if 'ndcg' in k.lower()},
                'Demographic Alignment': {k: v for k, v in metrics.items() if 'das_' in k.lower()},
                'Classical RecSys Metrics': {k: v for k, v in metrics.items() if any(x in k.lower() for x in ['precision@', 'recall@', 'mrr@']) and 'semantic' not in k.lower()}
            }
            
            # Выводим метрики по группам
            for group_name, group_metrics in groups.items():
                if group_metrics:  # Выводим группу только если есть метрики
                    print(f"\n{group_name}:")
                    log_file.write(f"\n{group_name}:\n")
                    for name, value in group_metrics.items():
                        if isinstance(value, (int, float)):
                            print(f"  {name}: {value:.4f}")
                            log_file.write(f"  {name}: {value:.4f}\n")
                        else:
                            print(f"  {name}: {value}")
                            log_file.write(f"  {name}: {value}\n")
=======
        # Группируем метрики по типам
        groups = {
            'Losses': {k: v for k, v in metrics.items() if 'loss' in k.lower()},
            'Semantic Metrics': {k: v for k, v in metrics.items() if 'semantic' in k.lower()},
            'Category Metrics': {k: v for k, v in metrics.items() if 'category' in k.lower() or 'cross' in k.lower()},
            'NDCG': {k: v for k, v in metrics.items() if 'ndcg' in k.lower()},
            'Demographic Alignment': {k: v for k, v in metrics.items() if 'das_' in k.lower()},
            'Classic Metrics': {k: v for k, v in metrics.items() if k.lower() in ["hitrate@k", "mrr@k", "precision@k", "recall@k"]}
        }
        
        # Выводим метрики по группам
        for group_name, group_metrics in groups.items():
            if group_metrics:  # Выводим группу только если есть метрики
                print(f"\n{group_name}:")
                for name, value in group_metrics.items():
                    if isinstance(value, (int, float)):
                        print(f"  {name}: {value:.4f}")
                    else:
                        print(f"  {name}: {value}")
>>>>>>> 7d11ca7d

    def training_step(self, batch):
        """Один шаг обучения."""
        items_text_inputs, user_text_inputs, items_ids, user_ids = [
            self.to_device(x) for x in batch
        ]

        # Forward pass
        items_embeddings, user_embeddings = self.model(
            items_text_inputs, user_text_inputs, items_ids, user_ids
        )

        # Нормализация эмбеддингов
        items_embeddings = F.normalize(items_embeddings, p=2, dim=1)
        user_embeddings = F.normalize(user_embeddings, p=2, dim=1)

        # Потери
        recommendation_loss = self.compute_recommendation_loss(
            user_embeddings, items_embeddings
        )
        contrastive_loss = self.compute_contrastive_loss(
            items_embeddings, user_embeddings
        )

        # Общая потеря
        loss = contrastive_loss + self.config['training']['lambda_rec'] * recommendation_loss

        # Backpropagation
        self.optimizer.zero_grad()
        loss.backward()
        self.optimizer.step()

        return loss.item(), contrastive_loss.item(), recommendation_loss.item()
    
    def compute_recommendation_loss(self, user_embeddings, items_embeddings):
        """Вычисление потери рекомендаций."""
        logits = torch.matmul(user_embeddings, items_embeddings.T)
        labels = torch.arange(len(user_embeddings)).to(self.device)
        return self.recommendation_loss_fn(logits, labels)

    def compute_contrastive_loss(self, items_embeddings, user_embeddings):
        """Вычисление контрастивной потери."""

        batch_size = items_embeddings.size(0)
        positive_labels = torch.ones(batch_size, device=self.device)
        
        contrastive_goods_loss = self.contrastive_loss_fn(
            items_embeddings,
            items_embeddings.roll(shifts=1, dims=0),
            positive_labels
        )
        
        contrastive_users_loss = self.contrastive_loss_fn(
            user_embeddings,
            user_embeddings.roll(shifts=1, dims=0),
            positive_labels
        )
        
        return contrastive_goods_loss + contrastive_users_loss

    def to_device(self, x):
        """Перемещение данных на устройство."""
        if isinstance(x, dict):
            return {k: v.to(self.device) for k, v in x.items()}
        return x.to(self.device)<|MERGE_RESOLUTION|>--- conflicted
+++ resolved
@@ -19,7 +19,17 @@
         self.optimizer = optimizer
         self.config = config
         
-        self.device = torch.device("cuda" if torch.cuda.is_available() else "cpu")
+        # Set device based on config
+        torch.cuda.set_device('cuda:1')
+        self.device = torch.device(f"cuda:{1}")
+        # if config.get('use_gpu', True) and torch.cuda.is_available():
+        #     gpu_id = config.get('gpu_id', 0)
+        #     torch.cuda.set_device(gpu_id)  # Explicitly set CUDA device
+        #     self.device = torch.device(f"cuda:{gpu_id}")
+        # else:
+        #     self.device = torch.device("cpu")
+            
+        print(f"Using device: {self.device}")  # Add debug print
         self.model.to(self.device)
 
         name_contrastive_loss = config.get('training', {}).get('contrastive_loss', 'cos_emb') # for future experiments with new losses
@@ -45,6 +55,8 @@
             
             # Обучение
             train_metrics = self.train_epoch()
+            if epoch == 0:
+                self._save_checkpoint(epoch)
             print("\nTraining metrics:")
             self._print_metrics(train_metrics)
             
@@ -124,6 +136,15 @@
         index_path = self.config['inference']['index_path']
         ids_path = self.config['inference']['ids_path']
         embeddings_path = self.config['inference']['embeddings_path']
+        
+        if not all(os.path.exists(p) for p in [index_path, ids_path, embeddings_path]):
+            print("\nIndex files not found, creating new index...")
+            try:
+                from indexer import main as create_index
+                create_index(config=self.config)
+            except Exception as e:
+                print(f"Error creating index: {str(e)}")
+                return None
 
         # Загрузка индекса и данных
         try:
@@ -135,38 +156,38 @@
             return None
         
         # Загрузка демографических данных
-        # try:
-        #     demographic_data = pd.read_parquet('./data/demographic_data.parquet')
-        #     demographic_features = ['age_group', 'sex', 'region']
-            
-        #     # Создаем центроиды для каждой демографической группы
-        #     demographic_centroids = {}
-        #     for feature in demographic_features:
-        #         demographic_centroids[feature] = {}
-        #         for group in demographic_data[feature].unique():
-        #             # Получаем пользователей из этой группы
-        #             group_users = demographic_data[demographic_data[feature] == group]['viewer_uid'].values
+        try:
+            demographic_data = pd.read_parquet('./data/demographic_data.parquet')
+            demographic_features = ['age_group', 'sex', 'region']
+            
+            # Создаем центроиды для каждой демографической группы
+            demographic_centroids = {}
+            for feature in demographic_features:
+                demographic_centroids[feature] = {}
+                for group in demographic_data[feature].unique():
+                    # Получаем пользователей из этой группы
+                    group_users = demographic_data[demographic_data[feature] == group]['viewer_uid'].values
                     
-        #             # Получаем их эмбеддинги из истории просмотров
-        #             group_embeddings = []
-        #             for user_id in group_users:
-        #                 if user_id in textual_history['viewer_uid'].values:
-        #                     user_idx = textual_history[textual_history['viewer_uid'] == user_id].index[0]
-        #                     if user_idx < len(item_embeddings_array):
-        #                         group_embeddings.append(item_embeddings_array[user_idx])
+                    # Получаем их эмбеддинги из истории просмотров
+                    group_embeddings = []
+                    for user_id in group_users:
+                        if user_id in textual_history['viewer_uid'].values:
+                            user_idx = textual_history[textual_history['viewer_uid'] == user_id].index[0]
+                            if user_idx < len(item_embeddings_array):
+                                group_embeddings.append(item_embeddings_array[user_idx])
                     
-        #             if group_embeddings:
-        #                 # Вычисляем центроид группы
-        #                 group_centroid = np.mean(group_embeddings, axis=0)
-        #                 demographic_centroids[feature][group] = torch.tensor(
-        #                     group_centroid, 
-        #                     device=self.device
-        #                 )
-            
-        #     print(f"Loaded demographic data with features: {demographic_features}")
-        # except Exception as e:
-        #     print(f"Warning: Could not load demographic data: {str(e)}")
-        #     demographic_centroids = None
+                    if group_embeddings:
+                        # Вычисляем центроид группы
+                        group_centroid = np.mean(group_embeddings, axis=0)
+                        demographic_centroids[feature][group] = torch.tensor(
+                            group_centroid, 
+                            device=self.device
+                        )
+            
+            print(f"Loaded demographic data with features: {demographic_features}")
+        except Exception as e:
+            print(f"Warning: Could not load demographic data: {str(e)}")
+            demographic_centroids = None
         
         # Инициализация метрик
         sim_threshold_precision = self.config['metrics'].get('sim_threshold_precision', 0.07)
@@ -218,6 +239,10 @@
                         # demographic_data,
                         # demographic_features,
                         # demographic_centroids
+                        top_k,
+                        demographic_data,
+                        demographic_features,
+                        demographic_centroids
                     )
                     self._update_metrics(metrics_accum, user_metrics)
                     num_users += 1
@@ -229,6 +254,7 @@
         return self._compile_metrics(total_loss, total_contrastive_loss, total_recommendation_loss, metrics_accum, num_users)
 
     def _process_user(self, user_emb, item_emb, items_ids, user_id, index, video_ids, df_videos_map, item_embeddings_array, metrics_calculator, category_mapping, top_k):
+    def _process_user(self, user_emb, target_emb, items_ids, user_id, index, video_ids, df_videos_map, item_embeddings, metrics_calculator, top_k, demographic_data, demographic_features, demographic_centroids):
         """Обработка одного пользователя для расчета метрик"""
         # Поиск рекомендаций
         user_emb_np = user_emb.cpu().numpy().astype('float32')
@@ -240,18 +266,10 @@
         relevance_scores = {}  # Инициализируем словарь для relevance_scores
         
         if len(indices) > 0 and len(indices[0]) > 0:
-<<<<<<< HEAD
-            # Get recommendation embeddings
-            rec_embeddings = torch.tensor(item_embeddings_array[indices[0]], device=self.device)
-            
-            # Get metadata for recommendations
-=======
             # Получение рекомендаций
             rec_embeddings = torch.tensor(item_embeddings[indices[0]], device=self.device)
-            rec_items = [video_ids[idx][0] for idx in indices[0]]
             # Метаданные рекомендаций
             rec_categories = []
->>>>>>> 7d11ca7d
             for idx in indices[0]:
                 # Get the video ID from the FAISS index
                 faiss_video_id = int(video_ids[idx][0])
@@ -275,7 +293,6 @@
             rec_embeddings = torch.zeros((0, user_emb.size(0)), device=self.device)
             recommended_ids = []
             rec_categories = []
-<<<<<<< HEAD
         
         # Target category info
         target_id = items_ids[0].item() if len(items_ids) > 0 and items_ids[0].item() > 0 else None
@@ -287,11 +304,6 @@
                 target_category = category_mapping.get(category_name, -1)
 
         # User demographic data
-=======
-            rec_items = []
-
-        # Демографические данные
->>>>>>> 7d11ca7d
         # user_demographics = {}
         # if demographic_data is not None:
         #     orig_user_id = self.val_loader.dataset.reverse_user_id_map.get(user_id.item())
@@ -299,26 +311,34 @@
         #     user_row = demographic_data[demographic_data['viewer_uid'] == orig_user_id]
         #     if not user_row.empty:
         #         user_row = user_row.iloc[0]
-<<<<<<< HEAD
         #         user_demographics = {feature: user_row[feature] for feature in demographic_features 
         #                            if feature in user_row}
-=======
-        #         user_demographics = {feature: user_row[feature] for feature in demographic_features}  # Заполняем user_demo сразу
-
+        # Демографические данные
+        user_demographics = {}
+        if demographic_data is not None:
+            orig_user_id = self.val_loader.dataset.reverse_user_id_map.get(user_id.item())
+
+            # Фильтруем нужного пользователя по его ID
+            user_row = demographic_data[demographic_data['viewer_uid'] == orig_user_id]
+
+            if not user_row.empty:  # Проверяем, есть ли данные
+                user_row = user_row.iloc[0]
+                user_demographics = {feature: user_row[feature] for feature in demographic_features}  # Заполняем user_demo сразу
+
+        # Создаем множество релевантных ID (для классических метрик)
+        # В данном случае считаем релевантными те видео, которые пользователь уже смотрел
+        relevant_ids = set([str(id) for id in items_ids.cpu().numpy() if id > 0])
+        
+        # Calculate metrics
         # Целевой товар
         target_id = items_ids[0].item()
         orig_target_video_id = self.val_loader.dataset.reverse_item_id_map.get(target_id)
         target_category = df_videos_map.get(orig_target_video_id, {}).get('category', 'Unknown')
-        target_items = items_ids.cpu().tolist()
->>>>>>> 7d11ca7d
-
-        # Создаем множество релевантных ID (для классических метрик)
-        # В данном случае считаем релевантными те видео, которые пользователь уже смотрел
-        relevant_ids = set([str(id) for id in items_ids.cpu().numpy() if id > 0])
-        
-        # Calculate metrics
+
         user_metrics = metrics_calculator.compute_metrics(
             item_emb,
+            rec_embeddings,
+            target_emb,
             rec_embeddings,
             target_category,
             rec_categories,
@@ -328,10 +348,12 @@
             k=top_k
             # user_demographics,
             # demographic_centroids
-        )
-        for k in [5, 10, 20]:
-            user_metrics.update(metrics_calculator.compute_ranking_metrics(target_items, rec_items, k))
-            
+            top_k,
+            user_demographics,
+            demographic_centroids
+        )
+
+
         return user_metrics
 
     def _update_metrics(self, metrics_accum, user_metrics):
@@ -383,7 +405,6 @@
     def _print_metrics(self, metrics):
         """Форматированный вывод метрик по группам."""
         
-<<<<<<< HEAD
         # Открываем файл для логирования
         with open('metrics_log.txt', 'a') as log_file:
             log_file.write(f"\n\n=== Metrics at {datetime.now()} ===\n")
@@ -410,15 +431,14 @@
                         else:
                             print(f"  {name}: {value}")
                             log_file.write(f"  {name}: {value}\n")
-=======
+        
         # Группируем метрики по типам
         groups = {
             'Losses': {k: v for k, v in metrics.items() if 'loss' in k.lower()},
             'Semantic Metrics': {k: v for k, v in metrics.items() if 'semantic' in k.lower()},
             'Category Metrics': {k: v for k, v in metrics.items() if 'category' in k.lower() or 'cross' in k.lower()},
             'NDCG': {k: v for k, v in metrics.items() if 'ndcg' in k.lower()},
-            'Demographic Alignment': {k: v for k, v in metrics.items() if 'das_' in k.lower()},
-            'Classic Metrics': {k: v for k, v in metrics.items() if k.lower() in ["hitrate@k", "mrr@k", "precision@k", "recall@k"]}
+            'Demographic Alignment': {k: v for k, v in metrics.items() if 'das_' in k.lower()}
         }
         
         # Выводим метрики по группам
@@ -430,7 +450,6 @@
                         print(f"  {name}: {value:.4f}")
                     else:
                         print(f"  {name}: {value}")
->>>>>>> 7d11ca7d
 
     def training_step(self, batch):
         """Один шаг обучения."""
